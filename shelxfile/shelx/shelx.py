# -*- encoding: utf-8 -*-
# möpß
#
# ----------------------------------------------------------------------------
# "THE BEER-WARE LICENSE" (Revision 42):
# <dkratzert@gmx.de> wrote this file. As long as you retain
# this notice you can do whatever you want with this stuff. If we meet some day,
# and you think this stuff is worth it, you can buy me a beer in return.
# Daniel Kratzert
# ----------------------------------------------------------------------------
#
from pathlib import Path
from typing import Union, List

from shelxfile.atoms.atom import Atom
from shelxfile.atoms.atoms import Atoms
from shelxfile.refine.refine import ShelxlRefine
from shelxfile.shelx.sdm import SDM

__doc__ = """
This is a full implementation of the SHELXL file syntax. Additionally it is able to edit SHELX properties with Python.
The implementation is Python3-only and supports SHELXL after 2017 (You should not use old versions anyway).

The parser is quiet about the most errors unless you enable DEBUG in misc.py. The parser will try to read the 
SHELX file even if it has syntax errors, but if for example, the SFAC and UNIT instruction is not consistent 
it will fail. 
"""

import os
import re
import sys

from shelxfile.shelx.cards import ACTA, FVAR, FVARs, REM, BOND, Restraints, DEFS, NCSY, ISOR, FLAT, \
    BUMP, DFIX, DANG, SADI, SAME, RIGU, SIMU, DELU, CHIV, EADP, EXYZ, DAMP, HFIX, HKLF, SUMP, SYMM, LSCycles, \
    SFACTable, UNIT, BASF, TWIN, WGHT, BLOC, SymmCards, CONN, CONF, BIND, DISP, GRID, HTAB, MERG, FRAG, FREE, FMAP, \
    MOVE, PLAN, PRIG, RTAB, SHEL, SIZE, SPEC, STIR, TWST, WIGL, WPDB, XNPD, ZERR, CELL, LATT, MORE, MPLA, AFIX, PART, \
    RESI, ABIN, ANIS, Residues
from shelxfile.misc.dsrmath import Array, OrthogonalMatrix
from shelxfile.misc.misc import DEBUG, ParseOrderError, ParseNumError, ParseUnknownParam, \
    multiline_test, dsr_regex, wrap_line, ParseSyntaxError

"""
TODO:
- Handle BEDE & LONE plus their results
- Rotate ellipsoids with kabsch
- kallall.Q, killall.C 
- Q-peak printing is wrong: Q1    1   0.9828    1.1159    0.3148   11.00000  0.04      0.00  
- Write out parts and afix in grow mode
- Delete atoms (H) in AFIX -> delete entire afix group
- Is backup file and reccovery from failed refinement working?
- check if atoms in restraints are also in structure
- restraints involved with an atom should also be part of the atoms properties
------------------------------------------------------------
- deleting atoms should also remove them from restraints
- add remove_hydrogen_atoms(atom) method.
- shx.remove_all_H([list of atoms], or all)
- bond list
- implement an add_afix(afixm, afixn, atoms, frag_fend=False, position=None, afix_options=None)
  default position is directly behind FVAR or FRAG/FEND if enabled
- will read in lst file after refinement to fill shx.lst_file properties.
- shx.move_in_part([list of atoms])
- shx.move_in_resi([list of atoms])
- shx.sort.residue(3) (low priority)
- shx.lst_file.residuals -> density, r-values, goof, movements, bad reflections
   bad restraints, shelx *** errors
- shx.unused_atom_name('C') -> get a carbon atom with unused number
- shx.sort -> sort file (low priority)
"""

SHX_CARDS = ('TITL', 'CELL', 'ZERR', 'LATT', 'SYMM', 'SFAC', 'UNIT', 'LIST', 'L.S.', 'CGLS',
             'BOND', 'FMAP', 'PLAN', 'TEMP', 'ACTA', 'CONF', 'SIMU', 'RIGU', 'WGHT', 'FVAR',
             'DELU', 'SAME', 'DISP', 'LAUE', 'REM ', 'MORE', 'TIME', 'END ', 'HKLF', 'OMIT',
             'SHEL', 'BASF', 'TWIN', 'EXTI', 'SWAT', 'HOPE', 'MERG', 'SPEC', 'RESI', 'MOVE',
             'ANIS', 'AFIX', 'HFIX', 'FRAG', 'FEND', 'EXYZ', 'EADP', 'EQIV', 'CONN', 'BIND',
             'FREE', 'DFIX', 'BUMP', 'SADI', 'CHIV', 'FLAT', 'DEFS', 'ISOR', 'NCSY', 'SUMP',
             'BLOC', 'DAMP', 'STIR', 'MPLA', 'RTAB', 'HTAB', 'SIZE', 'WPDB', 'GRID', 'MOLE',
             'XNPD', 'REST', 'CHAN', 'FLAP', 'RNUM', 'SOCC', 'PRIG', 'WIGL', 'RANG', 'TANG',
             'ADDA', 'STAG', 'NEUT', 'ABIN', 'ANSC', 'ANSR', 'NOTR', 'TWST', 'PART', 'DANG',
             'BEDE', 'LONE', 'REM', 'END')


class Shelxfile():
    """
    Class for data from a SHELXL res file. Includes Atoms, cards and unit cell.

    :type restraints: List[Restraint]
    """
    _r1_regex = re.compile(r'^REM\s+R1\s+=', re.IGNORECASE)
    _wr2_regex = re.compile(r'^REM\s+wR2\s+=', re.IGNORECASE)
    _parameters_regex = re.compile(r'^REM\s+\d+\s+parameters\s+refined', re.IGNORECASE)
    _diff_peak_regex = re.compile(r'^REM\sHighest\sdifference', re.IGNORECASE)
    _goof_regex = re.compile(r'^REM\swR2\s=\s.*,\sGooF', re.IGNORECASE)
    _spgrp_regex = re.compile(r'^REM\s+\S+\s+in\s+\S+', re.IGNORECASE)

    def __init__(self):
        """
        Reads the shelx file and extracts information.

        :param resfile: file path
        """
        self.temp_in_kelvin = 0.0
        self.shelx_max_line_length = 79  # maximum character lenth per line in SHELXL
        self.nohkl = False
        self._a, self._b, self._c, self._alpha, self._beta, self._gamma, self.V = \
            None, None, None, None, None, None, None
        self.cell: Union[CELL, None] = None
        self.ansc: List[float] = []
        self.abin: Union[None, ABIN] = None
        self.acta: Union[None, ACTA] = None
        self.fmap: Union[None, FMAP] = None
        self.xnpd: Union[None, XNPD] = None
        self.wpdb: Union[None, WPDB] = None
        self.wigl: Union[None, WIGL] = None
        self.temp: Union[int, float] = 20
        # TODO: Implement swat class:
        self.swat = None
        self.stir: Union[None, STIR] = None
        self.spec: Union[None, SPEC] = None
        self.twst: Union[None, TWST] = None
        self.plan: Union[None, PLAN] = None
        self.prig: Union[None, PRIG] = None
        self.merg: Union[None, MERG] = None
        self.more: Union[None, MORE] = None
        self.move: Union[None, MOVE] = None
        self.defs: Union[None, DEFS] = None
        self.zerr: Union[None, ZERR] = None
        self.wght: Union[None, WGHT] = None
        self.frag: Union[None, FRAG] = None
        self.twin: Union[None, TWIN] = None
        self.basf: Union[None, BASF] = None
        self.latt: Union[None, LATT] = None
        self.anis: Union[None, ANIS] = None
        self.damp: Union[None, DAMP] = None
        self.unit: Union[None, UNIT] = None
        self.size: Union[None, SIZE] = None
        self.htab: Union[None, HTAB] = None
        self.shel: Union[None, SHEL] = None
        self.mpla: Union[None, MPLA] = None
        self.hklf: Union[None, HKLF] = None
        self.grid: Union[None, GRID] = None
        self.conn: Union[None, CONN] = None
        self.conf: Union[None, CONF] = None
        self.afix: Union[AFIX, None] = None
        self.rtab: List[RTAB] = []
        self.omit: List[str] = []
        self.free: List[FREE] = []
        self.eqiv: List[str] = []
        self.bonds: List[BOND] = []
        self.disp: List[BOND] = []
        self.bind: List[BIND] = []
        self.bloc: List[BLOC] = []
        self.part: PART = PART(self, ['PART', '0'])
        self.resi: RESI = RESI(self, ['RESI', '0'])
        self.residues = Residues(self)
        self.dsrlines: List[str] = []
        self.dsrline_nums: List[int] = []
        self.symmcards: SymmCards = SymmCards(self)
        self.hfixes: List[HFIX] = []
        self.sump: List[SUMP] = []
        self.wght_suggested: Union[None, WGHT] = None
        self.Z: int = 1
        self.titl = ""
        self.exti: float = 0.0
        self.ansr: float = 0.001
        self.rem: List[REM] = []
        self.atoms: Atoms = Atoms(self)
        self.fvars: FVARs = FVARs(self)
        self.restraints: Restraints = Restraints()
<<<<<<< HEAD
        self.sfac_table: SFACTable = SFACTable(self)
        self.R1: Union[None, float] = None
        self.wr2: Union[None, float] = None
        self.goof: Union[None, float] = None
        self.rgoof: Union[None, float] = None
        self.space_group: Union[None, str] = None
        self.data: Union[None, int] = None
        self.parameters: Union[None, int] = None
        self.dat_to_param: Union[None, float] = None
        self.num_restraints: Union[None, int] = None
        self.highest_peak: Union[None, float] = None
        self.deepest_hole: Union[None, float] = None
        self.end: bool = False
        self.maxsof: float = 1.0
        self.delete_on_write: set = set()
        self.wavelen: float = 0.0
        self.global_sadi: Union[None, int] = None
        self.cycles: Union[None, int] = None
        self.list: int = 0
        self.theta_full: float = 0.0
        self.error_line_num: int = -1  # Only used to tell the line number during an exception.
=======
        self.sfac_table = SFACTable(self)
        self.delete_on_write = set()
        self.wavelen = None
        self.global_sadi = None
        self.cycles: Union[None, LSCycles] = None
        self.list = 0
        self.theta_full = 0
        self.non_h = None
        self.error_line_num = -1  # Only used to tell the line number during an exception.
        self.restrdict = {}
        self.wght_suggested = None
>>>>>>> 2fe83a19
        self.resfile: Union[Path, None] = None
        self._reslist: List = []

    def write_shelx_file(self, filename=None, verbose=False) -> None:
        if not filename:
            filename = self.resfile
        with open(filename, 'w') as f:
            for num, line in enumerate(self._reslist):
                if num in self.delete_on_write:
                    if DEBUG:
                        # print('Deleted line {}'.format(num + 1))
                        pass
                    continue
                if line == '':  # and self._reslist[num + 1] == '':
                    continue
                # Prevent wrapping long lines with \n breaks by splitting first:
                line = "\n".join([wrap_line(x) for x in str(line).split("\n")])
                f.write(str(line) + '\n')
        if verbose or DEBUG:
            print('File successfully written to {}'.format(os.path.abspath(filename)))

    def read_file(self, resfile: Union[Path, str]) -> None:
        """
        Read input from a file path.
        """
        if isinstance(resfile, str):
            resfile = Path(resfile)
        self.resfile = resfile.resolve()
        if DEBUG:
            print('Resfile is:', resfile)
        try:
            self._reslist: List = resfile.read_text().splitlines(keepends=False)
            self._test_if_file_is_valid(resfile)
        except UnicodeDecodeError:
            if DEBUG:
                print('*** Unable to read file', resfile, '***')
            return
        self._find_included_files()
        self.parse_cards()

    def read_string(self, resfile_string: str):
        """
        Read input as string.
        This will not read files included with "+filename" syntax!
        """
        self._reslist = resfile_string.splitlines(keepends=False)
        self.parse_cards()

    def parse_cards(self):
        try:
            self._parse_cards()
        except Exception as e:
            if DEBUG:
                self.show_line_where_error_occured(e)
                raise
            else:
                return

    def _test_if_file_is_valid(self, resfile):
        if len(self._reslist) < 20 and DEBUG:
            print('*** Not a SHELXL file: {} ***'.format(resfile))
            sys.exit()

    def show_line_where_error_occured(self, e):
        try:
            print('Error near:\n', self._reslist[self.error_line_num])
        except IndexError:
            pass
        print(e)
        print("*** Syntax error found in file {}, line {} ***".format(self.resfile, self.error_line_num + 1))

    def _find_included_files(self):
        # Tracks the file names of included files in order to find recursive inclusion:
        includefiles = []
        for line_num, line in enumerate(self._reslist):
            if line.startswith('+'):
                try:
                    file_included_in_includefile = self._read_included_file(includefiles, line)
                    if file_included_in_includefile:
                        for line_num_includefile, l in enumerate(file_included_in_includefile):
                            reslist_position = line_num + 1 + line_num_includefile
                            # '+filename' include files are not copied to res file,
                            #  so I have to delete these lines on write.
                            # '++filename' copies them to the .res file where appropriate
                            # I leave this out, because I am not SHELXL:
                            # if l.startswith('+') and l[:2] != '++':
                            #    self.delete_on_write.update([lnum])
                            self._reslist.insert(reslist_position, l)
                        continue
                except IndexError:
                    if DEBUG:
                        print('*** CANNOT READ INCLUDE FILE {} ***'.format(line))
                    # Not sure if this is a good idea: del reslist[n]

    def _read_included_file(self, includefiles: List[str], line: str):
        include_filename: Path = self.resfile.resolve().parent.joinpath(line[1:])
        # Detect recursive file inclusion:
        if include_filename.name in includefiles:
            raise ValueError('*** Recoursive include files detected! ***')
        includefiles.append(include_filename.name)
        try:
            newfile = include_filename.read_text().splitlines(keepends=False)
        except IOError as e:
            if DEBUG:
                print(e)
                print('*** CANNOT OPEN NESTED INPUT FILE {} ***'.format(include_filename))
            return []
        return newfile

    def reload(self):
        """
        Reloads the shelx file and parses it again.
        """
        if DEBUG:
            print('loading file:', self.resfile)
        self.read_file(self.resfile.resolve())

    def _parse_cards(self):
        lastcard = ''
        fvarnum = 1
        for line_num, line in enumerate(self._reslist):
            self.error_line_num = line_num  # For exception during parsing.
            list_of_lines = [line_num]  # list of lines where a card appears, e.g. for atoms with two lines
            if line[:1] == ' ' or line == '':
                continue
            if not self.titl and line[:4] == 'TITL':
                # TITL[]  ->  = and ! can be part of the TITL!
                self.titl = line[5:76]
                lastcard = 'TITL'
                continue
            wrapindex = 0
            # This while loop makes wrapped lines look like they are not wrapped. The following lines are then
            # beginning with a space character and thus are ignored. The 'lines' list holds the line nnumbers where
            # 'line' is located ([line_num]) plus the wrapped lines.
            if multiline_test(self._reslist[line_num]):
                multiline = True
            else:
                multiline = False
            while multiline:
                # Glue together the two lines wrapped with "=":
                wrapindex += 1
                line = line.rpartition('=')[0] + self._reslist[line_num + wrapindex]
                # self.delete_on_write.update([line_num + wrapindex])
                list_of_lines.append(line_num + wrapindex)  # list containing the lines of a multiline command
                # Do not activate this, otherwise, the unwrapping stops after two lines.
                if multiline_test(self._reslist[line_num + wrapindex]):
                    multiline = True
                else:
                    multiline = False
                self._reslist[line_num + wrapindex] = ''
            # The current line splitted:
            spline = line.split('!')[0].split()  # Ignore comments with "!", see how this performes
            # The current line as string:
            line = line.upper().split('!')[0]  # Ignore comments with "!", see how this performes
            word = line[:4]
            # get RESI:
            if line.startswith(('END', 'HKLF')) and self.resi:
                self.resi.num = 0
                if DEBUG:
                    print('RESI in line {} was not closed'.format(line_num + 1))
                continue
            if line.startswith('RESI'):
                self.resi = RESI(self, spline)
                self.assign_card(self.resi, line_num)
                if self.resi.residue_number > 0:
                    self.residues.append(self.resi)
                continue
            # Now collect the PART:
            if line.startswith(('END', 'HKLF')) and self.part:
                self.part.n = 0
                if DEBUG:
                    print('PART in line {} was not closed'.format(line_num + 1))
                continue
            if line.startswith('PART'):
                self.part = PART(self, spline)
                self.assign_card(self.part, line_num)
                continue
            # collect AFIX:
            if line.startswith(('END', 'HKLF')) and self.afix:
                self.afix.mn = 0
                if DEBUG:
                    print('AFIX in line {} was not closed'.format(line_num + 1))
            elif line.startswith('AFIX'):
                self.afix = AFIX(self, spline)
                self.assign_card(self.afix, line_num)
            elif self.is_atom(line):
                # A SHELXL atom:
                # F9    4    0.395366   0.177026   0.601546  21.00000   0.03231  ( 0.03248 =
                #            0.03649  -0.00522  -0.01212   0.00157 )
                a = Atom(self)
                a.parse_line(spline, list_of_lines, part=self.part, afix=self.afix, resi=self.resi)
                self.append_card(self.atoms, a, line_num)
            elif word == 'SADI':
                # SADI s[0.02] pairs of atoms
                # or SADI
                if len(spline) == 1:
                    self.global_sadi = line_num
                self.append_card(self.restraints, SADI(self, spline), line_num)
            elif word == 'DFIX':
                # DFIX d s[0.02] atom pairs
                self.append_card(self.restraints, DFIX(self, spline), line_num)
            elif word == 'SIMU':
                # SIMU s[0.04] st[0.08] dmax[2.0] atomnames
                self.append_card(self.restraints, SIMU(self, spline), line_num)
            elif word == 'DELU':
                # DELU s1[0.01] s2[0.01] atomnames
                self.append_card(self.restraints, DELU(self, spline), line_num)
            elif word == 'RIGU':
                # RIGU s1[0.004] s2[0.004] atomnames
                self.append_card(self.restraints, RIGU(self, spline), line_num)
            elif word == 'BASF':
                # BASF scale factors
                self.assign_card(BASF(self, spline), line_num)
            elif word == 'HFIX':
                # HFIX mn U[#] d[#] atomnames
                self.append_card(self.hfixes, HFIX(self, spline), line_num)
            elif word == 'DANG':
                # DANG d s[0.04] atom pairs
                self.append_card(self.restraints, DANG(self, spline), line_num)
            elif word == 'EADP':
                self.append_card(self.restraints, EADP(self, spline), line_num)
            elif line[:3] == 'REM':
                if dsr_regex.match(line):
                    self.dsrlines.append(" ".join(spline))
                    self.dsrline_nums.extend(list_of_lines)
                self.append_card(self.rem, REM(self, spline), line_num)
                self._get_residuals(spline, line)
            elif word == 'AFIX':
                # nothing to do
                pass
            elif word == 'CELL':
                # CELL λ a b c α β γ
                if not lastcard == 'TITL' and DEBUG:
                    print('TITL is missing.')
                self.cell = CELL(self, spline)
                self.assign_card(self.cell, line_num)
                self._a, self._b, self._c, self._alpha, self._beta, self._gamma = self.cell
                self.orthogonal_matrix = OrthogonalMatrix(*self.cell)
                self.wavelen = self.cell.wavelen
                lastcard = 'CELL'
            elif word == "ZERR":
                # ZERR Z esd(a) esd(b) esd(c) esd(α) esd(β) esd(γ)
                if not lastcard == 'CELL':
                    if DEBUG:
                        print('*** Invalid SHELX file!')
                    raise ParseOrderError
                if not self.cell:
                    raise ParseOrderError('*** Cell parameters missing! ***')
                if len(spline) >= 8:
                    self.zerr = ZERR(self, spline)
                    self.Z = self.zerr.Z
                    if self.Z < 1:
                        self.Z = 1
                        if DEBUG:
                            print('Z value is zero.')
                    self.assign_card(self.zerr, line_num)
                lastcard = 'ZERR'
            elif word == "LATT":
                # LATT N[1]
                # 1=P, 2=I, 3=rhombohedral obverse on hexagonal axes, 4=F, 5=A, 6=B, 7=C.
                # negative is non-centrosymmetric
                self.latt = LATT(self, spline)
                self.assign_card(self.latt, line_num)
                if not lastcard == 'ZERR' and DEBUG:
                    print('*** ZERR instruction is missing! ***')
                if self.latt.centric:
                    self.symmcards.set_centric(True)
            elif word == "SYMM":
                # SYMM symmetry operation
                #  Being more greedy, because many files do this wrong:
                # if not lastcard == 'ZERR':
                #    raise ParseOrderError
                # if not self.zerr:
                #    raise ParseOrderError
                s = SYMM(self, spline)
                if not self.latt and DEBUG:
                    print("*** LATT instruction is missing! ***")
                    raise ParseSyntaxError
                # Have to do this after parsing, because P-1 has no SYMM!
                # if self.latt.centric:
                #    self.symmcards.set_centric(True)
                self.symmcards.append(s.symmcard)
                if s not in self._reslist:
                    self._reslist[line_num] = s
                else:
                    self.delete_on_write.update([line_num])
                    self._reslist[line_num] = ' '
                lastcard = 'SYMM'
            elif word == 'SFAC':
                # SFAC elements or
                # SFAC E a1 b1 a2 b2 a3 b3 a4 b4 c f' f" mu r wt
                # Being less strict to be able to parse files without cell errors:
                # if not (lastcard == 'LATT' or lastcard == 'ZERR'):
                #    raise ParseOrderError
                # if not self.symmcards:
                #    raise ParseOrderError
                if len(spline) <= 1:
                    continue
                self.sfac_table.parse_element_line(spline)
                if self.sfac_table not in self._reslist:
                    self._reslist[line_num] = self.sfac_table
                else:
                    self.delete_on_write.update([line_num])
                    self._reslist[line_num] = ' '
                lastcard = 'SFAC'
            elif word == 'UNIT':
                # UNIT n1 n2 ...
                # Number of atoms of each type in the unit-cell, in SFAC order.
                if not lastcard == 'SFAC':
                    raise ParseOrderError
                if self.sfac_table:
                    try:
                        self.unit = self.assign_card(UNIT(self, spline), line_num)
                    except ValueError:
                        if DEBUG:
                            print('*** Non-numeric value in SFAC instruction! ***')
                        raise
                else:
                    raise ParseOrderError
                if len(self.unit.values) != len(self.sfac_table.elements_list) and DEBUG:
                    print('*** Number of UNIT and SFAC values differ! ***')
                    raise ParseNumError
                lastcard = 'UNIT'
            elif word in ['L.S.', 'CGLS']:
                # CGLS nls[0] nrf[0] nextra[0]
                # L.S. nls[0] nrf[0] nextra[0]
                self.cycles = self.assign_card(LSCycles(self, spline), line_num)
            elif word == "LIST":
                # LIST m[#] mult[1] (mult is for list 4 only)
                self.list = int(spline[1])
            elif word == "FVAR":
                # FVAR osf[1] free variables
                for fvvalue in spline[1:]:
                    fvarnum += 1
                    self.append_card(self.fvars, FVAR(fvarnum, float(fvvalue)), line_num)
                    if self.fvars not in self._reslist:
                        self._reslist[line_num] = self.fvars
                    else:
                        self.delete_on_write.update([line_num])
            elif word == 'ANIS':
                # ANIS n or ANIS names
                # Must be before Atom(), to know which atom is anis.
                self.anis = ANIS(self, spline)
                self.assign_card(self.anis, line_num)
            elif word == 'WGHT':
                # WGHT a[0.1] b[0] c[0] d[0] e[0] f[.33333]
                if self.end:
                    self.wght_suggested = self.assign_card(WGHT(self, spline), line_num)
                    continue
                self.wght = self.assign_card(WGHT(self, spline), line_num)
            elif word == 'ACTA':
                # ACTA 2θfull[#] -> optional parameter NOHKL
                self.acta = ACTA(self, spline)
                self.assign_card(self.acta, line_num)
            elif word == 'DAMP':
                # DAMP damp[0.7] limse[15]
                self.damp = DAMP(self, spline)
                self.assign_card(self.damp, line_num)
            elif word == 'ABIN':
                # ABIN n1 n2
                self.abin = ABIN(self, spline)
                self.assign_card(self.abin, line_num)
            elif word == 'ANSC':
                # ANSC six coefficients
                if len(spline) == 7:
                    self.ansc = [float(x) for x in spline[:1]]
            elif word == 'ANSR':
                # ANSR anres[0.001]
                if len(spline) == 2:
                    self.ansr = float(spline[1])
            elif word == 'BIND':
                # BIND atom1 atom2
                if len(spline) == 3:
                    self.append_card(self.bind, BIND(self, spline), line_num)
            elif word == 'BLOC':
                # BLOC n1 n2 atomnames
                self.append_card(self.bloc, BLOC(self, spline), line_num)
            elif word == 'BOND':
                # BOND atomnames
                self.append_card(self.bonds, BOND(self, spline), line_num)
            elif word == 'BUMP':
                # BUMP s [0.02]
                self.append_card(self.restraints, BUMP(self, spline), line_num)
            elif word == 'CHIV':
                # CHIV V[0] s[0.1] atomnames
                self.append_card(self.restraints, CHIV(self, spline), line_num)
            elif word == 'CONF':
                # CONF atomnames max_d[1.9] max_a[170]
                self.conf = CONF(self, spline)
                self.assign_card(self.conf, line_num)
            elif word == 'CONN':
                # CONN bmax[12] r[#] atomnames or CONN bmax[12]
                # bonded are d < (r1 + r2 + 0.5) Å
                self.conn = CONN(self, spline)
                self.assign_card(self.conn, line_num)
            elif word == 'DEFS':
                # DEFS sd[0.02] sf[0.1] su[0.01] ss[0.04] maxsof[1]
                self.defs = DEFS(self, spline)
                self.assign_card(self.defs, line_num)
            elif word == 'DISP':
                # DISP E f' f"[#] mu[#]
                if not lastcard == 'SFAC':
                    raise ParseOrderError
                self.append_card(self.disp, DISP(self, spline), line_num)
            elif word == 'EQIV':
                # EQIV $n symmetry operation
                # TODO: implement EQUIV class
                if len(spline) > 1 and spline[1].startswith('$'):
                    self.eqiv.append(spline[1:])
            elif word == 'EXTI':
                # EXTI x[0]
                self.exti = float(spline[1])
            elif word == 'EXYZ':
                # EXYZ atomnames
                self.append_card(self.restraints, EXYZ(self, spline), line_num)
            elif word == 'FRAG':
                # FRAG code[17] a[1] b[1] c[1] α[90] β[90] γ[90]
                if len(spline) == 8:
                    self.frag = FRAG(self, spline)
                    self.assign_card(self.frag, line_num)
            elif word == 'FEND':
                # FEND (must follow FRAG)
                if not self.frag:
                    raise ParseOrderError
                self.frag = None  # Turns frag mode off.
            elif word == 'FLAT':
                # FLAT s[0.1] four or more atoms
                self.append_card(self.restraints, FLAT(self, spline), line_num)
            elif word == 'FREE':
                # FREE atom1 atom2
                self.append_card(self.free, FREE(self, spline), line_num)
            elif word == 'GRID':
                # GRID sl[#] sa[#] sd[#] dl[#] da[#] dd[#]
                self.grid = GRID(self, spline)
                self.assign_card(self.grid, line_num)
            elif word == 'HKLF':
                # HKLF N[0] S[1] r11...r33[1 0 0 0 1 0 0 0 1] sm[1] m[0]
                self.hklf = HKLF(self, spline)
                self.assign_card(self.hklf, line_num)
            elif line.startswith('END'):
                # END (after HKLF or ends an include file)
                self.end = True
            elif word == 'HTAB':
                # HTAB dh[2.0]  or  HTAB donor-atom acceptor-atom
                self.htab = HTAB(self, spline)
                self.assign_card(self.htab, line_num)
            elif word == 'ISOR':
                # ISOR s[0.1] st[0.2] atomnames
                self.append_card(self.restraints, ISOR(self, spline), line_num)
            elif word == 'LAUE':
                # LAUE E
                # I completely do not understand the LAUE instruction description in the manual!
                continue
            elif word == 'MERG':
                # MERG n[2]
                self.merg = MERG(self, spline)
                self.assign_card(self.merg, line_num)
            elif word == 'MORE':
                # MORE m[1]
                self.more = MORE(self, spline)
                self.assign_card(self.more, line_num)
            elif word == 'FMAP':
                # FMAP code[2] axis[#] nl[53]
                self.fmap = FMAP(self, spline)
                self.assign_card(self.fmap, line_num)
            elif word == 'MOVE':
                # MOVE dx[0] dy[0] dz[0] sign[1]
                self.move = MOVE(self, spline)
                self.assign_card(self.move, line_num)
            elif word == 'MPLA':
                # MPLA na atomnames
                self.mpla = MPLA(self, spline)
                self.assign_card(self.mpla, line_num)
            elif word == 'NCSY':
                # NCSY DN sd[0.1] su[0.05] atoms
                self.append_card(self.restraints, NCSY(self, spline), line_num)
            elif word == 'NEUT':
                # NEUT
                if not lastcard == 'SYMM':
                    raise ParseOrderError
            elif word == 'OMIT':
                # OMIT atomnames  or  OMIT s[-2] 2θ(lim)[180]  or  OMIT h k l
                # TODO: Implement OMIT class
                self.omit.append(spline[1:])
            elif word == 'PLAN':
                # PLAN npeaks[20] d1[#] d2[#]
                self.plan = PLAN(self, spline)
                self.assign_card(self.plan, line_num)
            elif word == 'PRIG':
                # PRIG p[#]
                self.prig = PRIG(self, spline)
                self.assign_card(self.prig, line_num)
            elif word == 'RTAB':
                # RTAB codename atomnames  -->  codename: e.g. 'omeg' gets tabualted in the lst
                self.append_card(self.rtab, RTAB(self, spline), line_num)
            elif word == 'SAME':
                # SAME s1[0.02] s2[0.04] atomnames
                self.append_card(self.restraints, SAME(self, spline), line_num)
            elif word == 'SHEL':
                # SHEL lowres[infinite] highres[0]
                self.shel = SHEL(self, spline)
                self.assign_card(self.shel, line_num)
            elif word == 'SIZE':
                # SIZE dx dy dz
                self.size = SIZE(self, spline)
                self.assign_card(self.size, line_num)
            elif word == 'SPEC':
                # SPEC del[0.2]
                if len(spline) > 1:
                    self.spec = SPEC(self, spline)
                    self.assign_card(self.spec, line_num)
            elif word == 'STIR':
                # STIR sres step[0.01]   -> stepwise improvement in the resolution sres
                self.stir = STIR(self, spline)
                self.assign_card(self.stir, line_num)
            elif word == 'SUMP':
                # SUMP c sigma c1 m1 c2 m2 ...
                self.append_card(self.sump, SUMP(self, spline), line_num)
            elif word == 'SWAT':
                # SWAT g[0] U[2]
                self.swat = spline[1:]
            elif word == 'TEMP':
                # TEMP T[20]  -> in Celsius
                self.temp = float(spline[1].split('(')[0])
                self.temp_in_kelvin = self.temp + 273.15
            elif word == 'TWIN':
                # TWIN 3x3 matrix [-1 0 0 0 -1 0 0 0 -1] N[2]
                self.twin = TWIN(self, spline)
                self.assign_card(self.twin, line_num)
            elif word == 'TWST':
                # TWST N[0] (N[1] after SHELXL-2018/3)
                if len(spline) > 1:
                    self.twst = TWST(self, spline)
                    self.assign_card(self.twst, line_num)
            elif word == 'WIGL':
                # WIGL del[0.2] dU[0.2]
                self.wigl = WIGL(self, spline)
                self.assign_card(self.wigl, line_num)
            elif word == 'WPDB':
                # WPDB n[1]
                self.wpdb = WPDB(self, spline)
                self.assign_card(self.wpdb, line_num)
            elif word == 'XNPD':
                # XNPD Umin[-0.001]
                self.xnpd = XNPD(self, spline)
                self.assign_card(self.xnpd, line_num)
            elif word == 'BEDE':
                # Later...
                continue
            elif word == 'LONE':
                # Later...
                continue
            elif word == 'MOLE':
                # print('*** MOLE is deprecated! Do not use it! ***')
                pass
            elif word == 'HOPE':
                # print('*** HOPE is deprecated! Do not use it! ***')
                pass
            elif line[:1] == '+':
                pass
            else:
                if not line.strip():
                    continue
                if DEBUG:
                    print("Error in line: {} -> {}".format(line_num, line))
                    raise ParseUnknownParam

    def add_atom(self, name: str = None, coordinates: list = None, element='C', uvals: list = None, part: int = 0,
                 sof: float = 11.0):
        """
        Adds an atom to the ShelxFile.atoms list. If no element is given, carbon atoms are assumed.
        """
        if uvals is None:
            uvals = [0.04]
        part = PART(self, 'PART {}'.format(part).split())
        afix = AFIX(self, 'AFIX 0'.split())
        resi = RESI(self, 'RESI 0'.split())
        a = Atom(self)
        sfac_num = self.elem2sfac(element)
        a.set_atom_parameters(name=name, sfac_num=sfac_num, coords=coordinates,
                              part=part, afix=afix, resi=resi, site_occupation=sof, uvals=uvals)
        self.append_card(self.atoms, a, 0)

    def frac_to_cart(self, coordinates: list) -> Array:
        """
        fractional to cartesian coordinates by applying the orthogonal matrix.
        """
        return self.orthogonal_matrix * Array(coordinates)

    def __repr__(self):
        """
        Represents the shelxl object.
        """
        resl = []
        for num, line in enumerate(self._reslist):
            if num in self.delete_on_write:
                continue
            try:
                if line == '' and self._reslist[num + 1] == '':
                    continue
            except IndexError:
                pass
            # Prevent wrapping long lines with \n breaks by splitting first:
            line = "".join([wrap_line(x) for x in str(line).split("\n")])
            resl.append(line)
        return "\n".join(resl)

    def grow(self, with_qpeaks: bool = False):
        """
        Returns a list of atoms that represent the complete molecules of the structure.
        """
        sdm = SDM(self)
        needsymm = sdm.calc_sdm()
        packed_atoms = sdm.packer(sdm, needsymm, with_qpeaks=with_qpeaks)
        return packed_atoms

    def refine(self, cycles: int = 0) -> bool:
        filen = self.resfile.stem
        # Go into path of resfile:
        os.chdir(self.resfile.parent)
        # so that shelxl can use the filename as parameter only (It does not like long names)
        if cycles:
            self.cycles.number = cycles
        self.write_shelx_file(filen + '.ins')
        # shutil.copyfile(filen+'.res', filen+'.ins')
        ref = ShelxlRefine(self, self.resfile)
        ref.remove_acta_card(self.acta)
        ref.run_shelxl()
        self.reload()
        ref.restore_acta_card()
        self.write_shelx_file(filen + '.res')
        return True

    def refine_weight_convergence(self, stop_after: int = 10):
        """
        Tries to refine weigting sheme from SHELXL until it converged (self.weight_difference() is zero) or
        stopt_after cycles are reached. 
        """
        for _ in range(stop_after):
            difference = self.wght.difference()
            print("Weighting difference = {} {}".format(*difference))
            if self._weight_converged(difference):
                return True
            else:
                self.update_weight()
                self.refine(9)
        print("Maximum number of refinement cycles reached, but no WGHT convergence.")
        return False

    def _weight_converged(self, diff):
        return diff == [0.0, 0.0]

    def append_card(self, obj, card, line_num):
        """
        Appends SHELX card to an object list, e.g. self.restraints and
        assigns the line_num in reslist with the card instance.
        """
        obj.append(card)
        self._reslist[line_num] = card
        return card

    def assign_card(self, card, line_num):
        self._reslist[line_num] = card
        return card

    @staticmethod
    def is_atom(atomline: str) -> bool:
        """
        Returns True is line contains an atom.
        """
        # no empty line, not in cards and not space at start:
        if atomline[:4].upper() not in SHX_CARDS:  # exclude all non-atom cards
            spline = atomline.split()
            # Too few parameter for an atom:
            if len(spline) < 5:
                return False
            # means sfac number is missing:
            if '.' in spline[1]:
                return False
            if Shelxfile._coordinates_are_unrealistic(spline):
                return False
            # Exclude lone pairs:
            if len(spline) > 5 and spline[5] == '!':
                return False
            return True
        else:
            return False

    @staticmethod
    def _coordinates_are_unrealistic(spline):
        return any(float(y) > 4.0 for y in spline[2:5])

    def elem2sfac(self, atom_type: str) -> int:
        """
        returns an sfac-number for the element given in "atom_type"
        """
        for num, element in enumerate(self.sfac_table, 1):
            if atom_type.upper() == element.upper():
                return num  # return sfac number

    def sfac2elem(self, sfacnum: int) -> str:
        """
        returns an element and needs an sfac-number
        :param sfacnum: string like '2'
        """
        try:
            elem = self.sfac_table[int(sfacnum)]
        except IndexError:
            return ''
        return elem

    def add_line(self, linenum: int, obj):
        """
        Adds a new SHELX card to the reslist after linenum.
        """
        self._reslist.insert(linenum + 1, obj)

    def replace_line(self, obj, new_line: str):
        """
        Replaces a single line in the res file with new_line.
        """
        self._reslist[self.index_of(obj)] = new_line

    def index_of(self, obj):
        return self._reslist.index(obj)

    @property
    def sum_formula(self) -> str:
        """
        The sum formula of the structure with regards of the UNIT instruction.
        """
        formstring = ''
        try:
            val = self.unit.values
            eli = self.sfac_table.elements_list
        except AttributeError:
            return ''
        if len(val) == len(eli):
            for el, num in zip(self.sfac_table.elements_list, self.unit.values):
                try:
                    formstring += "{}{:,g} ".format(el, num / self.Z)
                except ZeroDivisionError:
                    return ''
        return formstring.strip()

    def update_weight(self):
        try:
            self.wght.a = self.wght_suggested.a
            self.wght.b = self.wght_suggested.b
            self.wght.c = self.wght_suggested.c
            self.wght.d = self.wght_suggested.d
            self.wght.e = self.wght_suggested.e
            self.wght.f = self.wght_suggested.f
        except AttributeError:
            return

    @property
    def sum_formula_exact(self) -> str:
        """
        The sum formula of the structure with all atom occupancies summed together as string.
        """
        formstring = ''
        sumdict = self.sum_formula_ex_dict()
        for el in sumdict:
            formstring += "{}{:,g} ".format(el.capitalize(), round(sumdict[el], 2))
        return formstring.strip()

    def sum_formula_ex_dict(self) -> dict:
        """
        The sum formula of the structure with all atom occupancies summed together as dictionary.
        """
        sumdict = {}
        for el in self.sfac_table.elements_list:
            for atom in self.atoms:
                if atom.element.upper() == el.upper() and not atom.qpeak:
                    if el in sumdict:
                        sumdict[el] += atom.occupancy
                    else:
                        sumdict[el] = atom.occupancy
            if el not in sumdict:
                sumdict[el] = 0.0
        return sumdict

    def insert_frag_fend_entry(self, dbatoms: list, cell: list):
        """
        Inserts the FRAG ... FEND entry in the res file.
        :param dbatoms:   list of atoms in the database entry
        :param cell:  string with "FRAG 17 cell" from the database entry
        """
        dblist = []
        for line in dbatoms:
            dblist.append("{:4} {:<4} {:>8}  {:>8}  {:>8}".format(*line))
        dblines = ' The following is from DSR:\n'
        dblines = dblines + 'FRAG 17 {} {} {} {} {} {}'.format(*cell) + '\n'
        dblines = dblines + '\n'.join(dblist)
        dblines = dblines + '\nFEND\n'
        # insert the db entry right after FVAR
        self.add_line(self.fvars.position, dblines)

    def _get_residuals(self, spline, line):
        if Shelxfile._r1_regex.match(line):
            self._get_r1(spline)
        if Shelxfile._wr2_regex.match(line):
            self._get_wr2(spline)
        if Shelxfile._parameters_regex.match(line):
            self._get_params_and_restraints(spline)
        if Shelxfile._diff_peak_regex.match(line):
            self._get_peak_hole(spline)
        if Shelxfile._goof_regex.match(line):
            self._get_goof(spline)
        if Shelxfile._spgrp_regex.match(line):
            self._get_space_group(spline)

    def _get_space_group(self, spline):
        try:
            self.space_group = spline[3]
        except(IndexError, ValueError):
            pass

    def _get_goof(self, spline):
        try:
            self.goof = float(spline[8].split(',')[0])
            self.rgoof = float(spline[12].split(',')[0])
        except(IndexError, ValueError):
            pass

    def _get_peak_hole(self, spline):
        # REM Highest difference peak  0.407,  deepest hole -0.691,  1-sigma level  0.073
        try:
            self.highest_peak = float(spline[4].split(",")[0])
            self.deepest_hole = float(spline[7].split(",")[0])
        except(IndexError, ValueError):
            pass

    def _get_params_and_restraints(self, spline):
        try:
            self.parameters = int(spline[1])
            if self.data and self.parameters:
                self.dat_to_param = float(self.data) / float(self.parameters)
        except IndexError:
            pass
        try:
            self.num_restraints = int(spline[-2])
        except(IndexError, ValueError):
            pass

    def _get_wr2(self, spline):
        try:
            self.wr2 = float(spline[3].split(",")[0])
        except(IndexError, ValueError):
            pass

    def _get_r1(self, spline):
        try:
            self.R1 = float(spline[3])
        except(IndexError, ValueError):
            pass
        try:
            self.data = int(spline[-2])
        except(IndexError, ValueError):
            pass


if __name__ == "__main__":
    print(Path('.').resolve())
    # file = r'../shelxfile/tests/resources/p21c.res'
    file = r'./shelxfile/tests/resources/p-31c.res'
    shx = Shelxfile()
    shx.read_file(file)
    print(shx.atoms)
    print(shx.sum_formula_exact)
    print(shx.sum_formula)
    print(shx.sum_formula_ex_dict())
    print(shx.restraints)
    sys.exit()

    # noinspection PyUnreachableCode
    """
    #To get all available SHELX commands:
    def get_shelx_commands():
        url = "http://shelx.uni-goettingen.de/shelxl_html.php"
        response = urlopen('{}/version.txt'.format(url))
        html = response.read().decode('UTF-8')
        #res = BeautifulSoup(html, "html5lib")
        tags = res.findAll("p", {"class": 'instr'})
        for l in tags:
            if l:
                print(str(l).split(">")[1].split("<")[0])
    """<|MERGE_RESOLUTION|>--- conflicted
+++ resolved
@@ -166,8 +166,8 @@
         self.atoms: Atoms = Atoms(self)
         self.fvars: FVARs = FVARs(self)
         self.restraints: Restraints = Restraints()
-<<<<<<< HEAD
         self.sfac_table: SFACTable = SFACTable(self)
+        self.cycles: Union[None, LSCycles] = None
         self.R1: Union[None, float] = None
         self.wr2: Union[None, float] = None
         self.goof: Union[None, float] = None
@@ -184,23 +184,9 @@
         self.delete_on_write: set = set()
         self.wavelen: float = 0.0
         self.global_sadi: Union[None, int] = None
-        self.cycles: Union[None, int] = None
         self.list: int = 0
         self.theta_full: float = 0.0
         self.error_line_num: int = -1  # Only used to tell the line number during an exception.
-=======
-        self.sfac_table = SFACTable(self)
-        self.delete_on_write = set()
-        self.wavelen = None
-        self.global_sadi = None
-        self.cycles: Union[None, LSCycles] = None
-        self.list = 0
-        self.theta_full = 0
-        self.non_h = None
-        self.error_line_num = -1  # Only used to tell the line number during an exception.
-        self.restrdict = {}
-        self.wght_suggested = None
->>>>>>> 2fe83a19
         self.resfile: Union[Path, None] = None
         self._reslist: List = []
 
